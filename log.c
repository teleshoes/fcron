--- conflicted
+++ resolved
@@ -42,12 +42,7 @@
 char *logfile_path = NULL;
 
 
-<<<<<<< HEAD
-static void xopenlog(void);
-char *make_msg(const char *append, char *fmt, va_list args);
-=======
 char* make_msg(const char *append, char *fmt, va_list args);
->>>>>>> 417edfd8
 void log_syslog_str(int priority, char *msg);
 void log_file_str(FILE *logfile, int priority, char *msg);
 void log_console_str(int priority, char *msg);
@@ -74,11 +69,6 @@
 void
 xopenlog(void)
 {
-<<<<<<< HEAD
-    if (!log_open) {
-        openlog(prog_name, LOG_PID, SYSLOG_FACILITY);
-        log_open = 1;
-=======
     if (log_open) 
 	return;
 
@@ -90,7 +80,6 @@
     // are we logging to a file or using syslog or not logging at all?
     if (dosyslog) {
         openlog(prog_name, LOG_PID, SYSLOG_FACILITY);
->>>>>>> 417edfd8
     }
 
     if (logfile_path != NULL) {
@@ -114,10 +103,6 @@
 void
 xcloselog()
 {
-<<<<<<< HEAD
-    if (log_open)
-        closelog();
-=======
     if (!log_open)
 	return;
 
@@ -139,7 +124,6 @@
 	closelog();
     }
 
->>>>>>> 417edfd8
     log_open = 0;
 }
 
@@ -176,12 +160,7 @@
     xopenlog();
 
     if (dosyslog) {
-<<<<<<< HEAD
-        xopenlog();
-        syslog(priority, "%s", msg);
-=======
 	syslog(priority, "%s", msg);
->>>>>>> 417edfd8
     }
 }
 
@@ -204,20 +183,8 @@
 log_console_str(int priority, char *msg)
 {
     if (foreground == 1) {
-<<<<<<< HEAD
-        time_t t = time(NULL);
-        struct tm *ft;
-        char date[30];
-
-        ft = localtime(&t);
-        date[0] = '\0';
-        strftime(date, sizeof(date), "%H:%M:%S", ft);
-        fprintf(stderr, "%s %s\n", date, msg);
-
-=======
 	print_line_prefix(stderr, priority);
 	fprintf(stderr, "%s\n", msg);
->>>>>>> 417edfd8
     }
 }
 
@@ -481,17 +448,10 @@
 
     err_no = errno;
 
-<<<<<<< HEAD
-    va_start(args, fmt);
-    log_e(COMPLAIN_LEVEL, fmt, args);
-    va_end(args);
-    if (getpid() == daemon_pid) {
-=======
    va_start(args, fmt);
    xlog_e(COMPLAIN_LEVEL, -1, fmt, args);
    va_end(args);
    if (getpid() == daemon_pid) {
->>>>>>> 417edfd8
         error("Aborted");
     }
     else {
