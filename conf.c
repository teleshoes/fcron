
/*
 * FCRON - periodic command scheduler 
 *
 *  Copyright 2000-2014 Thibault Godouet <fcron@free.fr>
 *
 *  This program is free software; you can redistribute it and/or modify
 *  it under the terms of the GNU General Public License as published by
 *  the Free Software Foundation; either version 2 of the License, or
 *  (at your option) any later version.
 *
 *  This program is distributed in the hope that it will be useful,
 *  but WITHOUT ANY WARRANTY; without even the implied warranty of
 *  MERCHANTABILITY or FITNESS FOR A PARTICULAR PURPOSE.  See the
 *  GNU General Public License for more details.
 * 
 *  You should have received a copy of the GNU General Public License
 *  along with this program; if not, write to the Free Software
 *  Foundation, Inc., 59 Temple Place, Suite 330, Boston, MA  02111-1307  USA
 * 
 *  The GNU General Public License can also be found in the file
 *  `LICENSE' that comes with the fcron source distribution.
 */


#include "fcron.h"

#include "conf.h"
#include "database.h"

int read_file(const char *file_name, cf_t * cf, int is_system_startup);
int add_line_to_file(cl_t * cl, cf_t * cf, uid_t runas, char *runas_str,
                     time_t t_save, int is_system_startup);
int read_strn(int fd, char **str, short int size);
int read_type(int fd, short int *type, short int *size);
void synchronize_file(char *file_name, int is_system_startup);


/* this is used to create a list of files to remove, to add */
typedef struct list_t {
    char *str;
    struct list_t *next;
} list_t;


void
reload_all(const char *dir_name)
    /* save all current configuration, remove it from the memory,
     * and reload from dir_name */
{
    cf_t *f = NULL;

    explain("Removing current configuration from memory");

    f = file_base;
    while (f != NULL) {
        if (f->cf_running > 0)
            wait_all(&f->cf_running);
        save_file(f);
        delete_file(f->cf_user);

        /* delete_file remove the f file from the list :
         * next file to remove is now pointed by file_base. */
        f = file_base;
    }

    synchronize_dir(dir_name, 0);

}


void
synchronize_dir(const char *dir_name, int is_system_startup)
    /* read dir_name and create three list of files to remove,
     * new files and normal files. Then remove each file
     * listed in the first list, then read normal files,
     * finally add new files. */
{

    list_t *rm_list = NULL;
    list_t *new_list = NULL;
    list_t *file_list = NULL;
    list_t *list_cur = NULL;
    DIR *dir;
    struct dirent *den;

    if (strcmp(dir_name, ".") == 0)
        explain("updating configuration from %s", fcrontabs);
    else
        explain("updating configuration from %s", dir_name);

    if ((dir = opendir("."))) {
        while ((den = readdir(dir))) {

            if (strncmp(den->d_name, "rm.", 3) == 0) {
                /* this is a file to remove from database */
                Alloc(list_cur, list_t);
                list_cur->str = strdup2(den->d_name);
                list_cur->next = rm_list;
                rm_list = list_cur;
            }
            else if (strncmp(den->d_name, "new.", 4) == 0) {
                /* this is a file to append to database */
                Alloc(list_cur, list_t);
                list_cur->str = strdup2(den->d_name);
                list_cur->next = new_list;
                new_list = list_cur;
            }
            else if (strchr(den->d_name, '.') != NULL)
                continue;
            else
                /* this is a normal file : if file_base is not null,
                 * so if a database has already been created, we
                 * ignore it */
            if (file_base == NULL) {
                Alloc(list_cur, list_t);
                list_cur->str = strdup2(den->d_name);
                list_cur->next = file_list;
                file_list = list_cur;
            }

        }
        closedir(dir);
    }
    else
        die("Unable to open current dir!");


    /* proceed to adds or removes */

    /* begin by removing files which are no longer wanted */
    for (list_cur = rm_list; list_cur; list_cur = list_cur->next) {
        explain("removing file %s", list_cur->str + 3);
        delete_file(list_cur->str + 3); /* len("rm.") = 3 */
        if (remove(list_cur->str + 3) != 0 && errno != ENOENT)
            error_e("Could not remove %s", list_cur->str + 3);
        if (remove(list_cur->str) != 0 && errno != ENOENT)
            error_e("Could not remove %s", list_cur->str);
    }

    /* then add normal files, if any, to database */
    for (list_cur = file_list; list_cur; list_cur = list_cur->next) {
        errno = 0;
        if (getpwnam(list_cur->str)
#ifdef SYSFCRONTAB
            || strcmp(list_cur->str, SYSFCRONTAB) == 0
#endif
            ) {
            explain("adding file %s", list_cur->str);
            synchronize_file(list_cur->str, is_system_startup);
        }
        else
            error_e("ignoring file \"%s\" : not in passwd file.",
                    list_cur->str);
    }

    /* finally add new files */
    for (list_cur = new_list; list_cur; list_cur = list_cur->next) {
        /* len("new.") = 4 : */
        errno = 0;
        if (getpwnam(list_cur->str + 4)
#ifdef SYSFCRONTAB
            || strcmp(list_cur->str + 4, SYSFCRONTAB) == 0
#endif
            ) {
            explain("adding new file %s", list_cur->str + 4);
            synchronize_file(list_cur->str, is_system_startup);
        }
        else
            error_e("ignoring file %s : not in passwd file.",
                    (list_cur->str + 4));
    }

    /* free lists */
    {
        list_t *l = NULL;
        list_t *next = NULL;

        next = rm_list;
        while ((l = next) != NULL) {
            next = l->next;
            Free_safe(l->str);
            Free_safe(l);
        }

        next = new_list;
        while ((l = next) != NULL) {
            next = l->next;
            Free_safe(l->str);
            Free_safe(l);
        }

        next = file_list;
        while ((l = next) != NULL) {
            next = l->next;
            Free_safe(l->str);
            Free_safe(l);
        }

    }

}


void
synchronize_file(char *file_name, int is_system_startup)
{

    cf_t *cur_f = NULL;
    char *user = NULL;

    if (strchr(file_name, '.') != NULL) {
        /* this is a new file : we have to check if there is an old
         * version in database in order to keep a maximum of fields
         * (cl_nextexe) to their current value */

        cf_t *prev = NULL;

        /* set user name  */
        /* we add 4 to file_name pointer because of the "new."
         * string at the beginning of a new file */
        user = (file_name + 4);

        for (cur_f = file_base; cur_f; cur_f = cur_f->cf_next) {
            if (strcmp(user, cur_f->cf_user) == 0)
                break;
            prev = cur_f;
        }

        if (cur_f != NULL) {
            /* an old version of this file exist in database */

            cf_t *old = NULL;
            cl_t *old_l = NULL;
            cl_t *new_l = NULL;
            /* size used when comparing two line :
             * it's the size of all time table (mins, days ...) */
            const size_t size = (bitstr_size(60) + bitstr_size(24) +
                                 bitstr_size(32) + bitstr_size(12) +
                                 bitstr_size(7));

            old = cur_f;

            /* load new file */
            Alloc(cur_f, cf_t);
            if (read_file(file_name, cur_f, is_system_startup) != 0) {
                /* an error as occured */
                return;
            }

            /* assign old pointer to the old file, and move it to the first
             * place of the list : delete_file() only remove the first
             * occurrence of the file which has the name given in argument */
            if (prev != NULL) {
                prev->cf_next = old->cf_next;
                old->cf_next = file_base;
                file_base = old;
            }
            else
                /* this is the first file in the list : no need to move it */
                ;

            /* compare each lines between the new and the old
             * version of the file */
            for (new_l = cur_f->cf_line_base; new_l; new_l = new_l->cl_next)
                for (old_l = old->cf_line_base; old_l; old_l = old_l->cl_next) {

                    /* compare the shell command and the fields
                     * from cl_mins down to cl_runfreq or the timefreq */
                    if (strcmp(new_l->cl_shell, old_l->cl_shell) == 0
                        && ((is_freq(new_l->cl_option)
                             && new_l->cl_timefreq == old_l->cl_timefreq)
                            || (is_td(new_l->cl_option)
                                && memcmp(&(new_l->cl_mins), &(old_l->cl_mins),
                                          size) == 0
                                && is_dayor(new_l->cl_option) ==
                                is_dayor(old_l->cl_option))
                        )) {

                        if (new_l->cl_runfreq == old_l->cl_runfreq)
                            new_l->cl_remain = old_l->cl_remain;
                        /* check if there is a change about the tz diff */
                        if ((new_l->cl_file->cf_tzdiff !=
                             old_l->cl_file->cf_tzdiff) &&
                            (old_l->cl_nextexe - old_l->cl_file->cf_tzdiff
                             + new_l->cl_file->cf_tzdiff > now))
                            new_l->cl_nextexe = old_l->cl_nextexe
                                - old_l->cl_file->cf_tzdiff +
                                new_l->cl_file->cf_tzdiff;
                        else
                            new_l->cl_nextexe = old_l->cl_nextexe;

                        if (is_runonce(new_l->cl_option)
                            && is_runonce(old_l->cl_option)
                            && is_hasrun(old_l->cl_option)) {
                            explain
                                ("  from last conf: job '%s' with runonce set has "
                                 "already run since last system startup: not "
                                 "re-scheduling.", new_l->cl_shell);
                            set_hasrun(new_l->cl_option);
                            /* job has already run: remove from the queue */
                            job_queue_remove(new_l);
                        }
                        else
                            /* update the position in the queue */
                            insert_nextexe(new_l);

                        if (debug_opt && !is_hasrun(new_l->cl_option)) {
                            struct tm *ftime;
                            ftime = localtime(&new_l->cl_nextexe);
                            debug
                                ("  from last conf: '%s' next exec %04d-%02d-%02d"
                                 " wday:%d %02d:%02d:%02d (system time)",
                                 new_l->cl_shell, (ftime->tm_year + 1900),
                                 (ftime->tm_mon + 1), ftime->tm_mday,
                                 ftime->tm_wday, ftime->tm_hour, ftime->tm_min,
                                 ftime->tm_sec);
                        }

                        break;

                    }
                }

            /* remove old file from the list */
            delete_file(user);

            /* insert new file in the list */
            cur_f->cf_next = file_base;
            file_base = cur_f;

            /* save final file */
            save_file(cur_f);

            /* delete new.user file */
            if (remove(file_name) != 0)
                error_e("could not remove %s", file_name);

        }

        else {
            /* no old version exist in database : load this file
             * as a normal file, but change its name */

            Alloc(cur_f, cf_t);

            if (read_file(file_name, cur_f, is_system_startup) != 0) {
                /* an error as occured */
                return;
            }

            /* insert the file in the list */
            cur_f->cf_next = file_base;
            file_base = cur_f;

            /* save as a normal file */
            save_file(cur_f);

            /* delete new.user file */
            if (remove(file_name) != 0)
                error_e("could not remove %s", file_name);
        }

    }

    else {
        /* this is a normal file */

        Alloc(cur_f, cf_t);

        if (read_file(file_name, cur_f, is_system_startup) != 0) {
            /* an error as occured */
            return;
        }

        /* insert the file in the list */
        cur_f->cf_next = file_base;
        file_base = cur_f;

    }

}


int
read_strn(int fd, char **str, short int size)
/* read a "size"-length string in a binary fcrontab file */
{
    if ((*str = calloc(size + 1, sizeof(char))) == NULL)
        goto err;

    if (read(fd, *str, size) < size)
        goto err;
    (*str)[size] = '\0';
    return OK;

 err:
    Free_safe(*str);
    return ERR;

}

int
read_type(int fd, short int *type, short int *size)
/* read the type and size of the next field in a binary fcrontab file */
{
    if (read(fd, type, sizeof(short int)) < sizeof(short int))
        goto err;
    if (read(fd, size, sizeof(short int)) < sizeof(short int))
        goto err;

    return OK;

 err:
    return ERR;

}


/* macros for read_file() */
/* read "size" bytes from file "ff", put them in "to", and check for errors */
#define Read(TO, SIZE, ERR_STR) \
        { \
          if ( read(fileno(ff), &(TO), SIZE) < SIZE ) { \
            error_e(ERR_STR); \
	    goto err; \
	  } \
        }

#define Read_strn(TO, SIZE, ERR_STR) \
        { \
          if ( read_strn(fileno(ff), &(TO), SIZE) != OK ) { \
            error_e(ERR_STR); \
	    goto err; \
	  } \
        }

int
read_file(const char *file_name, cf_t * cf, int is_system_startup)
    /* read a formated fcrontab.
     * return ERR on error, OK otherwise */
{
    FILE *ff = NULL;
    cl_t *cl = NULL;
    long int bufi = 0;
    time_t t_save = 0;
    uid_t runas = 0;
    char *runas_str = NULL;
    struct stat file_stat;
    struct passwd *pass = NULL;
    short int type = 0, size = 0;
    int rc;
    int has_read_cl_first = 0;  /* have we read S_FIRST_T? */
#ifdef WITH_SELINUX
    int flask_enabled = is_selinux_enabled();
    int retval;
    struct av_decision avd;
    char *user_name = NULL;
#endif

    /* open file */
    if ((ff = fopen(file_name, "r")) == NULL) {
        warn_e("Could not read %s (may have just been removed)", file_name);
        goto err;
    }

    /* check if this file is owned by root : otherwise, all runas fields
     * of this file should be set to the owner */
    rc = fstat(fileno(ff), &file_stat);
    if (rc != 0) {
        error_e("Could not stat %s", file_name);
        goto err;
    }
#ifdef WITH_SELINUX
    if (flask_enabled && fgetfilecon(fileno(ff), &cf->cf_file_context) < 0) {
        error_e("Could not get context of %s", file_name);
        goto err;
    }
#endif

    if (strncmp(file_name, "new.", 4) == 0) {
        if (file_stat.st_uid == rootuid) {
            /* file is owned by root : no test needed : set runas to rootuid */
            runas = rootuid;
        }
        else {
            /* this is a standard user's new fcrontab : set the runas field to
             * the owner of the file */
            runas = file_stat.st_uid;
            if ((pass = getpwuid(file_stat.st_uid)) == NULL) {
                error_e("Could not getpwuid(%d)", file_stat.st_uid);
                goto err;
            }
            runas_str = strdup2(pass->pw_name);
        }
        cf->cf_user = strdup2(file_name + 4);
    }
    else {
        if (!cf->cf_user)
            cf->cf_user = strdup2(file_name);
        if (file_stat.st_uid == rootuid) {
            /* file is owned by root : either this file has already been parsed
             * at least once by fcron, or it is root's fcrontab */
            runas = rootuid;
        }
        else {
            error("Non-new file %s owned by someone else than root", file_name);
            goto err;
        }
    }

#ifdef WITH_SELINUX
    /*
     * Since fcrontab files are not directly executed,
     * fcron daemon must ensure that the fcrontab file has
     * a context that is appropriate for the context of
     * the user fcron job.  It performs an entrypoint
     * permission check for this purpose.
     */
    if (flask_enabled) {
        char *sename = NULL;
        char *selevl = NULL;

        /* first, get the SELinux user for that Linux user */
#ifdef SYSFCRONTAB
        if (!strcmp(cf->cf_user, SYSFCRONTAB))
            /* system_u is the default SELinux user for running system services */
            user_name = "system_u";
        else
#endif                          /* def SYSFCRONTAB */
        {
            if (getseuserbyname(cf->cf_user, &sename, &selevl) < 0) {
                error_e("Cannot find SELinux user for user \"%s\"\n",
                        cf->cf_user);
                goto err;
            }
            user_name = sename;
        }

        if (get_default_context(user_name, NULL, &cf->cf_user_context))
            error_e("NO CONTEXT for Linux user '%s' (SELinux user '%s')",
                    cf->cf_user, user_name);
        retval =
            security_compute_av(cf->cf_user_context, cf->cf_file_context,
                                SECCLASS_FILE, FILE__ENTRYPOINT, &avd);

        if (retval || ((FILE__ENTRYPOINT & avd.allowed) != FILE__ENTRYPOINT)) {
            syslog(LOG_ERR, "ENTRYPOINT FAILED for Linux user '%s' "
                   "(CONTEXT %s) for file CONTEXT %s", cf->cf_user,
                   cf->cf_user_context, cf->cf_file_context);
            goto err;
        }

        Free_safe(sename);
        Free_safe(selevl);
    }
#endif

    debug("User %s Entry", file_name);

    /* get version of fcrontab file: it permits to daemon not to load
     * a file which he won't understand the syntax, for example
     * a file using a depreciated format generated by an old fcrontab,
     * if the syntax has changed */
    if (read_type(fileno(ff), &type, &size) != OK || type != S_HEADER_T ||
        read(fileno(ff), &bufi, size) < size || bufi != S_FILEVERSION) {
        error("File %s is not valid: ignored.", file_name);
        error("This file may have been generated by an old version of fcron.");
        error("In that case, you should try to use the converter given in the "
              "source package, or install it again using fcrontab.");
        goto err;
    }

    if (read_type(fileno(ff), &type, &size) != OK || type != S_USER_T) {
        error("Invalid binary fcrontab (no USER field)");
        goto err;
    }
    /* get the owner's name */
    /* we set cf->cf_user before for SE Linux, so we need to free it here */
    Free_safe(cf->cf_user);
    if (read_strn(fileno(ff), &cf->cf_user, size) != OK) {
        error("Cannot read user's name : file ignored");
        goto err;
    }
    if (runas != rootuid) {
        /* we use file owner's name for more security (see above) */
        /* free the value obtained by read_strn() (we need to read it anyway
         * to set the file ptr to the next thing to read) */
        Free_safe(cf->cf_user);
        cf->cf_user = runas_str;
    }

    /* get the time & date of the saving */
    /* a new file generated by fcrontab has t_save set to 0 */
    if (read_type(fileno(ff), &type, &size) != OK || type != S_TIMEDATE_T
        || read(fileno(ff), &t_save, size) < size) {
        error("could not get time and date of saving");
        goto err;
    }
    else {
        debug("file saved at %lu.", t_save);
    }

    if (cf->cf_env_list == NULL)
        cf->cf_env_list = env_list_init();

    Alloc(cl, cl_t);
    /* main loop : read env variables, and lines */
    while (read_type(fileno(ff), &type, &size) == OK) {
        /* action is determined by the type of the field */
        switch (type) {

        case S_ENVVAR_T:
            /* read a env variable and add it to the env var list */
            {
                char *envvar = NULL;

                /* Read_strn go to "err" on error */
                Read_strn(envvar, size, "Error while reading env var");
                debug("  Env: \"%s\"", envvar);
                /* we do not allow USER or LOGNAME assignment.
                 * this was already checked by fcrontab, but we check again
                 * just in case... */
                if (strcmp_until(envvar, "USER", '=') == 0
                    || strcmp_until(envvar, "LOGNAME", '=') == 0) {
                    error
                        ("USER or LOGNAME assignement is not allowed: ignored.");
                }
                else {
                    env_list_putenv(cf->cf_env_list, envvar, 1);
                }
                Free_safe(envvar);
            }
            break;

        case S_TZDIFF_T:
            /* time diff between local (real) and system hour */
            Read(bufi, size, "Error while reading tzdiff field");
            cf->cf_tzdiff = (signed char)bufi;
            break;

        case S_TZ_T:
            /* read the timezone (string) in which the line should run */
            Read_strn(cl->cl_tz, size, "Error while reading timezone field");
            break;

        case S_SHELL_T:
            Read_strn(cl->cl_shell, size, "Error while reading shell field");
            break;

        case S_RUNAS_T:
            Read_strn(cl->cl_runas, size, "Error while reading runas field");
            break;

        case S_MAILFROM_T:
            Read_strn(cl->cl_mailfrom, size,
                      "Error while reading mailfrom field");
            break;

        case S_MAILTO_T:
            Read_strn(cl->cl_mailto, size, "Error while reading mailto field");
            break;

        case S_NEXTEXE_T:
            Read(bufi, size, "Error while reading nextexe field");
            cl->cl_nextexe = (time_t) bufi;
            break;

        case S_FIRST_T:
            Read(bufi, size, "Error while reading first field");
            cl->cl_first = (time_t) bufi;
            has_read_cl_first = 1;
            break;

        case S_OPTION_T:
            if (size < OPTION_SIZE)
                /* set the options not defined in the savefile to default */
                set_default_opt(cl->cl_option);
            Read(cl->cl_option, size, "Error while reading option field");
            break;

        case S_NUMEXE_T:
            Read(cl->cl_numexe, size, "Error while reading numexe field");
            break;

        case S_LAVG_T:
            Read(cl->cl_lavg, size, "Error while reading lavg field");
            break;

        case S_UNTIL_T:
            Read(bufi, size, "Error while reading until field");
            cl->cl_until = (time_t) bufi;
            break;

        case S_NICE_T:
            Read(cl->cl_nice, size, "Error while reading nice field");
            break;

        case S_RUNFREQ_T:
            Read(bufi, size, "Error while reading runfreq field");
            cl->cl_runfreq = (unsigned short)bufi;
            break;

        case S_REMAIN_T:
            Read(bufi, size, "Error while reading remain field");
            cl->cl_remain = (unsigned short)bufi;
            break;

        case S_TIMEFREQ_T:
            Read(bufi, size, "Error while reading timefreq field");
            cl->cl_timefreq = (time_t) bufi;
            break;

        case S_JITTER_T:
            /* read the jitter (uchar) to use to set next execution time */
            Read(bufi, size, "Error while reading jitter field");
            cl->cl_jitter = (unsigned char)bufi;
            break;

        case S_MINS_T:
            Read(cl->cl_mins, size, "Error while reading mins field");
            break;

        case S_HRS_T:
            Read(cl->cl_hrs, size, "Error while reading hrs field");
            break;

        case S_DAYS_T:
            Read(cl->cl_days, size, "Error while reading days field");
            break;

        case S_MONS_T:
            Read(cl->cl_mons, size, "Error while reading mons field");
            break;

        case S_DOW_T:
            Read(cl->cl_dow, size, "Error while reading dow field");
            break;

        case S_ENDLINE_T:
            if (is_freq(cl->cl_option) && !has_read_cl_first) {
                /* Up to fcron 3.0.X, cl_first/S_FIRST_T was not saved for all @-lines */
                cl->cl_first = cl->cl_nextexe;
            }
            if (add_line_to_file
                (cl, cf, runas, runas_str, t_save, is_system_startup) != 0)
                free_line(cl);
            Alloc(cl, cl_t);
            break;

            /* default case in "switch(type)" */
        default:
            error("Error while loading %s : unknown field type %d (ignored)",
                  file_name, type);
            free_line(cl);
            Alloc(cl, cl_t);
            /* skip the data corresponding to the unknown field */
            {
                /* we avoid using fseek(), as it seems not to work correctly
                 * on some systems when we use read() on the FILE stream */
                int i;
                for (i = 0; i < size; i++)
                    if (getc(ff) == EOF)
                        goto err;
            }
        }
    }

    /* free last cl Alloc : unused */
    Free_safe(cl);

    /* check for an error */
    if (ferror(ff) != 0)
        error("file %s is truncated : you should reinstall it with fcrontab",
              file_name);

    xfclose_check(&ff, file_name);

    return OK;

 err:
    if (ff != NULL)
        xfclose_check(&ff, file_name);

    if (cl != NULL && cl->cl_next == NULL) {
        /* line is not yet in the line list of the file : free it */
        Free_safe(cl->cl_shell);
        Free_safe(cl->cl_runas);
        Free_safe(cl->cl_mailfrom);
        Free_safe(cl->cl_mailto);
        Free_safe(cl);
    }

    /* check if we have started to read the lines and env var */
    if (cl != NULL) {
        /* insert the line in the file list in order to be able to free
         * the memory using delete_file() */

        cf->cf_next = file_base;
        file_base = cf;

        delete_file(cf->cf_user);

    }
    else {
        Free_safe(cf->cf_user);
    }

    return ERR;

}


int
add_line_to_file(cl_t * cl, cf_t * cf, uid_t runas, char *runas_str,
                 time_t t_save, int is_system_startup)
    /* check if the line is valid, and if yes, add it to the file cf */
{
    time_t sleep_duration = now - t_save;

    if (cl->cl_shell == NULL || cl->cl_runas == NULL || cl->cl_mailto == NULL) {
        error("Line is not valid (empty shell, runas or mailto field)"
              " : ignored");
        return 1;
    }

    /* set runas field if necessary (to improve security) */
    if (runas != rootuid) {
        if (strcmp(cl->cl_runas, runas_str) != 0)
            warn("warning: runas(%s) is not owner (%s): overridden.",
                 cl->cl_runas, runas_str);
        Set(cl->cl_runas, runas_str);
    }

    /* we need that here because the user's name contained in the
     * struct cf_t may be required */
    cl->cl_file = cf;

    /* check if the mailfrom and mailto fields are safe */
    if (cl->cl_mailfrom && (*(cl->cl_mailfrom) == '-' ||
                            strcspn(cl->cl_mailfrom,
                                    " \t\n;|") != strlen(cl->cl_mailfrom))) {
        error
            ("mailfrom field \'%s\' is not safe : unsetting to use default value.",
             cl->cl_mailfrom);
        Free_safe(cl->cl_mailfrom);
    }
    if (cl->cl_mailto && (*(cl->cl_mailto) == '-' ||
                          strcspn(cl->cl_mailto,
                                  " \t\n;|") != strlen(cl->cl_mailto))) {
        error("mailto field \'%s\' is not safe : setting to owner %s.",
              cl->cl_mailto, cl->cl_file->cf_user);
        Set(cl->cl_mailto, cl->cl_file->cf_user);
    }

    /* make sure the timefreq is valid on @-lines or we could end up with
     * infinite loops */
    if (!is_td(cl->cl_option) && cl->cl_timefreq < 10) {
        error("Invalid timefreq %ld for job '%s': setting to 1 day",
              cl->cl_timefreq, cl->cl_shell);
        cl->cl_timefreq = 3600 * 24;
    }

<<<<<<< HEAD
    set_next_exe_startup(cl, is_system_startup ? CONTEXT_BOOT : CONTEXT_DEFAULT,
                         sleep_duration);
=======
                }
                else
                    set_next_exe(cl, NO_GOTO, -1);
            }
        }
        else {
            /* value of nextexe is valid : just insert line in queue */
            insert_nextexe(cl);
        }
    }
    else {                      /* is_td(cl->cl_option) */
        if (cl->cl_timefreq < 1) {
            error("Invalid timefreq %ld for job '%s': setting to 1 day",
                  cl->cl_timefreq, cl->cl_shell);
            cl->cl_timefreq = 3600 * 24;
        }

        /* standard @-lines */
        if (is_system_startup && is_runatreboot(cl->cl_option)) {
            cl->cl_nextexe = now;
        }
        /* t_save == 0 means this is a new file, hence a new line */
        else if (t_save == 0 || is_volatile(cl->cl_option)
                 || (is_system_startup && (is_rebootreset(cl->cl_option)
                                           || is_runonce(cl->cl_option)))) {
            /* cl_first is always saved to disk for a volatile line */
            if (cl->cl_first == LONG_MAX) {
                cl->cl_nextexe = TIME_T_MAX;
            }
            else {
                cl->cl_nextexe = now + cl->cl_first;
                if (cl->cl_nextexe < now || cl->cl_nextexe > TIME_T_MAX) {
                    /* there was an integer overflow! */
                    error
                        ("Error while setting next exe time for job '%s': cl_nextexe"
                         " overflowed (case1). now=%lu, cl_timefreq=%lu, cl_nextexe=%lu.",
                         cl->cl_shell, now, cl->cl_timefreq, cl->cl_nextexe);
                    error
                        ("Setting cl_nextexe to TIME_T_MAX to prevent an infinite loop.");
                    cl->cl_nextexe = TIME_T_MAX;
                }
            }
        }
        else {
            if (cl->cl_nextexe != LONG_MAX) {
                cl->cl_nextexe += slept;
                if (cl->cl_nextexe < now || cl->cl_nextexe > TIME_T_MAX) {
                    /* either there was an integer overflow, or the slept time is incorrect
                     * (e.g. fcron didn't shut down cleanly and the fcrontab wasn't saved correctly) */
                    error
                        ("Error while setting next exe time for job '%s': cl_nextexe"
                         " overflowed (case2). now=%lu, cl_timefreq=%lu, cl_nextexe=%lu. "
                         "Did fcron shut down cleanly?",
                         cl->cl_shell, now, cl->cl_timefreq, cl->cl_nextexe);
                    error
                        ("Setting cl_nextexe to now+cl_timefreq to prevent an infinite loop.");
                    cl->cl_nextexe = now + cl->cl_timefreq;
                    error("next execution will now be at %ld.", cl->cl_nextexe);
                }
            }
        }

        insert_nextexe(cl);
    }

    if (debug_opt && !(is_runonce(cl->cl_option) && is_hasrun(cl->cl_option))) {
        struct tm *ftime;
        ftime = localtime(&(cl->cl_nextexe));
        debug("  cmd '%s' next exec %04d-%02d-%02d wday:%d %02d:%02d:%02d"
              " (system time)",
              cl->cl_shell, (ftime->tm_year + 1900), (ftime->tm_mon + 1),
              ftime->tm_mday, ftime->tm_wday, ftime->tm_hour, ftime->tm_min,
              ftime->tm_sec);
    }
>>>>>>> ad4e0c38

    /* add the current line to the list, and allocate a new line */
    if ((cl->cl_id = next_id++) >= ULONG_MAX - 1) {
        warn("Line id reached %ld: cycling back to zero.", ULONG_MAX);
        next_id = 0;
    }
    cl->cl_next = cf->cf_line_base;
    cf->cf_line_base = cl;
    return 0;
}

void
delete_file(const char *user_name)
    /* free a file if user_name is not null 
     *   otherwise free all files */
{
    cf_t *file;
    cf_t *prev_file = NULL;
    cl_t *line;
    cl_t *cur_line;
    struct job_t *j = NULL;
    struct job_t *prev_j;
    int i, k;
    struct cl_t **s_a = NULL;
    exe_t *e = NULL;
    lavg_t *l = NULL;

    file = file_base;
    while (file != NULL) {
        if (strcmp(user_name, file->cf_user) != 0) {
            prev_file = file;
            file = file->cf_next;
            continue;
        }

        for (e = exe_list_first(exe_list); e != NULL;
             e = exe_list_next(exe_list))
            if (e->e_line != NULL && e->e_line->cl_file == file) {
                /* we set the e_line to NULL, as so we know in wait_chld()
                 * and wait_all() the corresponding file has been removed.
                 * Plus, we decrement serial_running and lavg_serial_running
                 * as we won't be able to do it at the end of the job */
                if ((is_serial(e->e_line->cl_option) ||
                     is_serial_once(e->e_line->cl_option)) &&
                    !is_lavg(e->e_line->cl_option))
                    serial_running--;
                else if (is_serial(e->e_line->cl_option) &&
                         is_lavg(e->e_line->cl_option))
                    lavg_serial_running--;
                e->e_line = NULL;
            }

        /* free lavg queue entries */
        for (l = lavg_list_first(lavg_list); l != NULL;
             l = lavg_list_next(lavg_list))
            if (l->l_line->cl_file == file) {
                debug("removing '%s' from lavg queue", l->l_line->cl_shell);
                lavg_list_remove_cur(lavg_list);
            }

        /* free serial queue entries */
        for (i = 0; i < serial_array_size; i++)
            if (serial_array[i] != NULL && serial_array[i]->cl_file == file) {
                if (!s_a) {
                    s_a =
                        alloc_safe(serial_array_size * sizeof(cl_t *),
                                   "serial queue");
                }
                debug("removing '%s' from serial queue",
                      serial_array[i]->cl_shell);
                serial_num--;
                serial_array[i]->cl_numexe--;
                serial_array[i] = NULL;
            }
        /* remove from queue and move the rest of the jobs to get
         * a queue in order without empty entries */
        if (!s_a)
            goto end_of_serial_recomputing;

        if ((k = serial_array_index + serial_num) >= serial_array_size)
            k -= serial_array_size;
        for (i = k = 0; i < serial_array_size; i++) {
            if (serial_array_index + i < serial_array_size) {
                if ((s_a[k] = serial_array[serial_array_index + i]) != NULL)
                    k++;
            }
            else if ((s_a[k] =
                      serial_array[serial_array_index + i - serial_array_size])
                     != NULL)
                k++;
        }
        Free_safe(serial_array);
        serial_array = s_a;
        serial_array_index = 0;

 end_of_serial_recomputing:

        /* free lines */
        cur_line = file->cf_line_base;
        while ((line = cur_line) != NULL) {
            cur_line = line->cl_next;

            /* remove from the main queue */
            prev_j = NULL;
            for (j = queue_base; j != NULL; j = j->j_next)
                if (j->j_line == line) {
                    if (prev_j != NULL)
                        prev_j->j_next = j->j_next;
                    else
                        queue_base = j->j_next;
                    Free_safe(j);
                    break;
                }
                else
                    prev_j = j;

            /* free line itself */
            free_line(line);
        }
        /* delete_file() MUST remove only the first occurrence :
         * this is needed by synchronize_file() */
        break;
    }

    if (file == NULL)
        /* file not in the file list */
        return;

    /* remove file from file list */
    if (prev_file == NULL)
        file_base = file->cf_next;
    else
        prev_file->cf_next = file->cf_next;

    /* free env variables */
    env_list_destroy(file->cf_env_list);

    /* finally free file itself */
    Free_safe(file->cf_user);
    Free_safe(file);

}


void
save_file(cf_t * arg_file)
/* Store the informations relatives to the executions
 * of tasks at a defined frequency of system's running time */
{
    cf_t *file = NULL;
    cf_t *start_file = NULL;

    if (arg_file != NULL)
        start_file = arg_file;
    else
        start_file = file_base;


    for (file = start_file; file; file = file->cf_next) {

        debug("Saving %s...", file->cf_user);

        /* save the file safely : save it to a temporary name, then rename() it */
        /* chown the file to root:root : this file should only be read and
         * modified by fcron (not fcrontab) */
        save_file_safe(file, file->cf_user, "fcron", rootuid, rootgid, now);

        if (arg_file != NULL)
            /* we have to save only a single file */
            break;
    }
}<|MERGE_RESOLUTION|>--- conflicted
+++ resolved
@@ -855,91 +855,14 @@
 
     /* make sure the timefreq is valid on @-lines or we could end up with
      * infinite loops */
-    if (!is_td(cl->cl_option) && cl->cl_timefreq < 10) {
+    if (!is_td(cl->cl_option) && cl->cl_timefreq < 1) {
         error("Invalid timefreq %ld for job '%s': setting to 1 day",
               cl->cl_timefreq, cl->cl_shell);
         cl->cl_timefreq = 3600 * 24;
     }
 
-<<<<<<< HEAD
     set_next_exe_startup(cl, is_system_startup ? CONTEXT_BOOT : CONTEXT_DEFAULT,
                          sleep_duration);
-=======
-                }
-                else
-                    set_next_exe(cl, NO_GOTO, -1);
-            }
-        }
-        else {
-            /* value of nextexe is valid : just insert line in queue */
-            insert_nextexe(cl);
-        }
-    }
-    else {                      /* is_td(cl->cl_option) */
-        if (cl->cl_timefreq < 1) {
-            error("Invalid timefreq %ld for job '%s': setting to 1 day",
-                  cl->cl_timefreq, cl->cl_shell);
-            cl->cl_timefreq = 3600 * 24;
-        }
-
-        /* standard @-lines */
-        if (is_system_startup && is_runatreboot(cl->cl_option)) {
-            cl->cl_nextexe = now;
-        }
-        /* t_save == 0 means this is a new file, hence a new line */
-        else if (t_save == 0 || is_volatile(cl->cl_option)
-                 || (is_system_startup && (is_rebootreset(cl->cl_option)
-                                           || is_runonce(cl->cl_option)))) {
-            /* cl_first is always saved to disk for a volatile line */
-            if (cl->cl_first == LONG_MAX) {
-                cl->cl_nextexe = TIME_T_MAX;
-            }
-            else {
-                cl->cl_nextexe = now + cl->cl_first;
-                if (cl->cl_nextexe < now || cl->cl_nextexe > TIME_T_MAX) {
-                    /* there was an integer overflow! */
-                    error
-                        ("Error while setting next exe time for job '%s': cl_nextexe"
-                         " overflowed (case1). now=%lu, cl_timefreq=%lu, cl_nextexe=%lu.",
-                         cl->cl_shell, now, cl->cl_timefreq, cl->cl_nextexe);
-                    error
-                        ("Setting cl_nextexe to TIME_T_MAX to prevent an infinite loop.");
-                    cl->cl_nextexe = TIME_T_MAX;
-                }
-            }
-        }
-        else {
-            if (cl->cl_nextexe != LONG_MAX) {
-                cl->cl_nextexe += slept;
-                if (cl->cl_nextexe < now || cl->cl_nextexe > TIME_T_MAX) {
-                    /* either there was an integer overflow, or the slept time is incorrect
-                     * (e.g. fcron didn't shut down cleanly and the fcrontab wasn't saved correctly) */
-                    error
-                        ("Error while setting next exe time for job '%s': cl_nextexe"
-                         " overflowed (case2). now=%lu, cl_timefreq=%lu, cl_nextexe=%lu. "
-                         "Did fcron shut down cleanly?",
-                         cl->cl_shell, now, cl->cl_timefreq, cl->cl_nextexe);
-                    error
-                        ("Setting cl_nextexe to now+cl_timefreq to prevent an infinite loop.");
-                    cl->cl_nextexe = now + cl->cl_timefreq;
-                    error("next execution will now be at %ld.", cl->cl_nextexe);
-                }
-            }
-        }
-
-        insert_nextexe(cl);
-    }
-
-    if (debug_opt && !(is_runonce(cl->cl_option) && is_hasrun(cl->cl_option))) {
-        struct tm *ftime;
-        ftime = localtime(&(cl->cl_nextexe));
-        debug("  cmd '%s' next exec %04d-%02d-%02d wday:%d %02d:%02d:%02d"
-              " (system time)",
-              cl->cl_shell, (ftime->tm_year + 1900), (ftime->tm_mon + 1),
-              ftime->tm_mday, ftime->tm_wday, ftime->tm_hour, ftime->tm_min,
-              ftime->tm_sec);
-    }
->>>>>>> ad4e0c38
 
     /* add the current line to the list, and allocate a new line */
     if ((cl->cl_id = next_id++) >= ULONG_MAX - 1) {
