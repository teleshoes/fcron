--- conflicted
+++ resolved
@@ -14,15 +14,15 @@
       <title>Changes</title>
 
       <itemizedlist>
-<<<<<<< HEAD
-	 <title>From version 3.0.5 to 3.1.0</title>
+	 <title>From version 3.0.6 to 3.1.0</title>
 	 <listitem>
 	    <para>Pass fcrondyn client credentials through the socket when possible so as the user doesn't need to type his password when using fcrondyn.</para>
          </listitem>
 	 <listitem>
 	    <para>Code clean-up: Implemented generic unordred list for lavgq / exeq.</para>
          </listitem>
-=======
+      </itemizedlist>
+      <itemizedlist>
 	 <title>From version 3.0.5 to 3.0.6</title>
 	 <listitem>
 	    <para>Fixed bug preventing normal user from running fcrontab -l if fcron's uid!=gid</para>
@@ -39,7 +39,6 @@
 	 <listitem>
 	    <para>Fixed Makefile bug preventing installation when building from a different folder than the sources (wrong fcron.conf path)</para>
 	 </listitem>
->>>>>>> f8bfdb61
       </itemizedlist>
 
       <itemizedlist>
