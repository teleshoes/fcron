#!/bin/sh
# Install fcron under SysV system.
#


# takes 6 arguments : the name of the BSD-like install program (with "-o" and the correct username)
#                    the DESTSBIN directory
#                    the value of DEBUG
#                    the value of FCRONTABS
#                    the automatic answer: 0 no, 1 yes, 2 ask
#                    the src dir

PATH="/sbin:/usr/sbin:/bin:/usr/bin:/usr/X11R6/bin:/usr/local/sbin:/usr/local/bin"
if test -d /usr/ucb; then
    PATH=/usr/ucb:$PATH
fi

startdir=$PWD
if test $# -ne 6; then
    echo "Too few/many arguments"
    exit 1
fi

# The program we use to install a file. This may be the script install.sh.
if echo "$1" | grep 'install.sh$'; then
    INSPROG=$SRCDIR/$1
else
    INSPROG=$1
fi
DESTBIN=$2
DEBUG=$3
#DEBUG=1
FCRONTABS=$4
ANSWER=$5 # Automatic answer: 0->no, 1->yes, 2->ask
SRCDIR=$6

# Return y or n (defaults to y)
# (uses the automatic answer if appropriate)
ask_user() {
    if test "$ANSWER" -eq 1 ; then
        echo y
    elif test "$ANSWER" -eq 0 ; then
        echo n
    fi

    # If we get here, then ask the user interactively
    ANS=
    while test \( "$ANS" != "y" \) -a \( "$ANS" != "n" \) ; do
        echo -n "Please answer with 'y' or 'n' (default: 'y'): " >/dev/stderr
        read ANS NOTHING
        test -z "$ANS" && ANS=y # Default value
    done
    echo $ANS

}

# Validate the command line arguments:
# FIXME

if test $DEBUG -eq 1; then
    STARTCMD="fcron -b -d"
else
    STARTCMD="fcron -b"
fi    

# Useful to decide what to install where later:
OS=`uname -s`
INIT_D_ROOTDIR=""
if test -d /etc/init.d/; then
    INIT_D_ROOTDIR="/etc"
elif test -d /etc/rc.d/init.d/; then
    INIT_D_ROOTDIR="/etc/rc.d"
<<<<<<< HEAD
fi
if test -d /lib/systemd/system ; then
	SYSTEMD_ROOTDIR=/lib/systemd
elif test -d /usr/lib/systemd/system ; then
	SYSTEMD_ROOTDIR=/usr/lib/systemd
=======
>>>>>>> 6d47cfac
fi
if test -d /lib/systemd/system ; then
	SYSTEMD_ROOTDIR=/lib/systemd
elif test -d /usr/lib/systemd/system ; then
	SYSTEMD_ROOTDIR=/usr/lib/systemd
fi



# Check now if there is an old ( < 1.1.x ) version of fcrontab on the system.
# We do that here because if user say "no" too early, the PREVIOUS_VERSION would
# not be removed.
if test -r "PREVIOUS_VERSION"; then
  MAJOR=`cat PREVIOUS_VERSION | awk '{print $2}' | awk -F '.' '{print $1}'`
  MINOR=`cat PREVIOUS_VERSION | awk '{print $2}' | awk -F '.' '{print $2}'`
  #echo "MINOR $MINOR MAJOR $MAJOR"
  if test "x$MAJOR" = "x" -a "x$MINOR" = "x"; then 
    # we don't have the version: there was no previous fcron installed
    NEED_UPDATE=0
  elif test \( "$MAJOR" -lt 1 \) -o \( \( "$MINOR" -lt 1 \) -a "$MAJOR" -eq 1 \); then
    NEED_UPDATE=1
  else
    NEED_UPDATE=0
  fi
  rm -f PREVIOUS_VERSION
else
  NEED_UPDATE=1
fi
#echo "NEED_UPDATE : $NEED_UPDATE"

echo
echo "Fcron should be started by your init scripts."
echo "The installation process is going to try to install fcron in them."
echo
echo "Note that if you answer no to a proposition made at this point by"
echo "the installation script, it will try to propose another way to do it."
echo "(if there are several possibilities, a list will be printed before each"
echo "action)"
echo
echo "If you answer no to all the propositions of the script, or if the script"
echo "fails, a message will be printed telling you what you should do manually."
echo

echo
echo "The script proposes the following location to do it :"
if test "$OS" = "FreeBSD" ; then
  echo "  /usr/local/etc/rc.d/fcron.sh"
fi
if test -n "$SYSTEMD_ROOTDIR"; then
  echo "  $SYSTEMD_ROOTDIR/system/"
fi
if test -n "$INIT_D_ROOTDIR"; then
  echo "  $INIT_D_ROOTDIR/init.d/"
fi
if test -f /etc/rc.d/rc.local; then
  echo "  /etc/rc.d/rc.local"
fi
if test -f /etc/rc.local; then
  echo "  /etc/rc.local"
fi
echo

INSTALL="nothing"
INSTALL_TYPE=""
STOPPED=0
INSTALLED=0

if test "$OS" = "FreeBSD" ; then
  if test -x /usr/local/etc/rc.d/fcron.sh; then
    echo "Fcron is already in /usr/local/etc/rc.d/."
    INSTALLED=1
  else
    if test $ANSWER -eq 2; then
      while test \( ! -z "$INSTALL" \) -a \( "$INSTALL" != "y" \) -a \( "$INSTALL" != "n" \);
      do
        echo "Would you like to add fcron.sh script in the directory /usr/local/etc/rc.d/ ?"
        echo -n "Please answer with 'y' or 'n' (default: 'y'): "
        read INSTALL NOTHING
      done
    # automatic answer given by configure script (option --with-answer-all)
    elif test $ANSWER -eq 1; then
      INSTALL="y"
    else
      INSTALL="n"
    fi
    if test \( -z "$INSTALL" \) -o \( "$INSTALL" = "y" \); then
      cp -f script/fcron.sh /usr/local/etc/rc.d/
      if test $DEBUG -eq 1; then
        cat /usr/local/etc/rc.d/fcron.sh | sed 's: -b: -b -d:' > /usr/local/etc/rc.d/fcron.sh2
        mv -f /usr/local/etc/rc.d/fcron.sh2 /usr/local/etc/rc.d/fcron.sh
      fi
      chmod +x /usr/local/etc/rc.d/fcron.sh
      INSTALLED=1
    else
      INSTALLED=0
    fi
  fi
fi


INSTALL="nothing"
if test \( ! "$INSTALLED" -eq 1 \) -a \( "$SYSTEMD_ROOTDIR" != "" \); then
  if test $ANSWER -eq 2; then
    while test \( ! -z "$INSTALL" \) -a \( "$INSTALL" != "y" \) -a \( "$INSTALL" != "n" \);
    do
      echo "Would you like to install fcron as a systemd service in the directory $SYSTEMD_ROOTDIR/system/ ?"
      echo -n "Please answer with 'y' or 'n' (default: 'y'): "
      read INSTALL NOTHING
    done
  # automatic answer given by configure script (option --with-answer-all)
  elif test $ANSWER -eq 1; then
    INSTALL="y"
  else
    INSTALL="n"
  fi
  if test \( -z "$INSTALL" \) -o \( "$INSTALL" = "y" \); then
    $INSPROG -c -m 755 script/fcron.init.systemd $SYSTEMD_ROOTDIR/system/fcron.service
    systemctl daemon-reload
    INSTALLED=1
    INSTALL_TYPE=SYSTEMD
  else
    INSTALLED=0
  fi

fi

INSTALL="nothing"
if test \( ! "$INSTALLED" -eq 1 \) -a \( "$INIT_D_ROOTDIR" != "" \); then
  if test $ANSWER -eq 2; then
    while test \( ! -z "$INSTALL" \) -a \( "$INSTALL" != "y" \) -a \( "$INSTALL" != "n" \);
    do
      echo "Would you like to add fcron in the directory $INIT_D_ROOTDIR/init.d/ and in runlevel 2, 3, 4 and 5"
      echo "(directories $INIT_D_ROOTDIR/rc{2,3,4,5}.d/) ?"
      echo -n "Please answer with 'y' or 'n' (default: 'y'): "
      read INSTALL NOTHING
    done
  # automatic answer given by configure script (option --with-answer-all)
  elif test $ANSWER -eq 1; then
    INSTALL="y"
  else
    INSTALL="n"
  fi
  if test \( -z "$INSTALL" \) -o \( "$INSTALL" = "y" \); then
    $INSPROG -c -m 755 script/sysVinit-launcher $INIT_D_ROOTDIR/init.d/fcron
    if test $DEBUG -eq 1; then
      cat $INIT_D_ROOTDIR/init.d/fcron | sed 's: -b: -b -d:' >$INIT_D_ROOTDIR/init.d/fcron2
      mv -f $INIT_D_ROOTDIR/init.d/fcron2 $INIT_D_ROOTDIR/init.d/fcron
      chmod +x $INIT_D_ROOTDIR/init.d/fcron
    fi
    chmod +x $INIT_D_ROOTDIR/init.d/fcron

    for j in 2 3 4 5
    do
    cd $INIT_D_ROOTDIR/rc$j.d/ ; ln -f -s ../init.d/fcron S40fcron
    done

    for j in 0 6
    do
    cd $INIT_D_ROOTDIR/rc$j.d/ ; ln -f -s ../init.d/fcron K60fcron
    done
    cd $startdir

    INSTALLED=1
    INSTALL_TYPE=SYSV
  else
    INSTALLED=0      
  fi

fi

INSTALL="nothing"
for LOCATION in /etc/rc.d/rc.local /etc/rc.local ; do
  if test \( ! "$INSTALLED" -eq 1 \) -a \( -f $LOCATION \); then
    if ! cat $LOCATION | grep "$STARTCMD"; then
      if cat $LOCATION | grep fcron; then
        echo "Fcron seems to be in $LOCATION, but not with the appropriate options :"
        echo "you should probably correct this file in order to run fcron with $STARTCMD."
        INSTALLED=1
      else
        if test $ANSWER -eq 2; then
          while test \( ! -z "$INSTALL" \) -a \( "$INSTALL" != "y" \) -a \( "$INSTALL" != "n" \);
          do
            echo "Would you like to add $STARTCMD in the file $LOCATION ?"
            echo -n "Please answer with 'y' or 'n' (default: 'y'): "
            read INSTALL NOTHING
          done
        # automatic answer given by configure script (option --with-answer-all)
        elif test $ANSWER -eq 1; then
          INSTALL="y"
        else
          INSTALL="n"
        fi
        if test \( -z "$INSTALL" \) -o \( "$INSTALL" = "y" \); then
          echo $STARTCMD >> $LOCATION
          INSTALLED=1
        else
          INSTALLED=0
        fi
      fi
    else
      echo "Fcron is already in $LOCATION."
      INSTALLED=1
    fi
  fi
done

if test "$INSTALLED" -eq 0; then
echo
echo "Installation process failed to install fcron in your init scripts :"
echo "please do it manually."
fi

#
# Now install the suspend script under the appropriate suspend framework
# Note that we don't need this on Linux as fcron works this out
# by itself using systems API.
#
if test "$OS" != Linux ; then
    echo
    if test -n "$SYSTEMD_ROOTDIR" ; then
        # systemd
        SUSPEND_DEST=$SYSTEMD_ROOTDIR/system-sleep/fcron.sh
        echo "This system appears to run systemd. Would you like to install the systemd"
        echo "suspend script under $SUSPEND_DEST?"
        if test "`ask_user`" = y; then
            $INSPROG -c -m 754 script/fcron.suspend.sh $SUSPEND_DEST
        fi
    elif test -d /etc/pm/sleep.d ; then
        # pm-utils
        SUSPEND_DEST=/etc/pm/sleep.d/74_fcron
        echo "This system appears to run pm-utils. Would you like to install the pm-utils"
        echo "suspend script under $SUSPEND_DEST?"
        if test "`ask_user`" = y; then
            $INSPROG -c -m 754 script/fcron.suspend.sh $SUSPEND_DEST
        fi
    else
        echo "This script didn't find any suspend system it supports."
        echo "Please install an appropriate suspend script manually."
    fi
fi # uname != Linux

if PID=`pidof fcron`; then
  KILL="kill -TERM $PID"
  KILLSTR="kill -TERM \`pidof fcron\`"
else
  KILL="killall -TERM fcron"
  KILLSTR=$KILL
  COMMENT="WARNING : this command may not have the desired effect on non-Linux systems.\n"
  PID="test -z on PID is not need in this case"
fi

# NEED_UPDATE is set at the beginning of this script
if test $NEED_UPDATE -eq 0; then
  # we stop fcron like this (not using "fcron restart") because
  # an old version of fcron may not stop correctly otherwise.
  echo 
  echo "You should now stop the old version of fcron and start the new one."
  RESTART="nothing"
  COMMENT=""
  if test -z "$PID"; then
    echo "Fcron is not running."
    KILL=""
    COMMENT=""
  fi
  case "$INSTALL_TYPE" in
    SYSTEMD) CMD="service fcron start" ;;
    SYSV) CMD="$INIT_D_ROOTDIR/init.d/fcron start" ;;
    *) CMD=$STARTCMD ;;
  esac
  if test $ANSWER -eq 2; then
    while test \( ! -z "$RESTART" \) -a \( "$RESTART" != "y" \) -a \( "$RESTART" != "n" \);
    do
      if test ! -z "$KILL"; then
        echo "Would you like to do it with a '"$KILLSTR"' ?"
        echo -n $COMMENT
        echo "followed by a '"$CMD"' ?"
      else
        echo "Would you like to start it by '"$CMD"' ?"
      fi
        echo -n "Please answer with 'y' or 'n' (default: 'y'): "
        read RESTART NOTHING
    done
  # automatic answer given by configure script (option --with-answer-all)
  elif test $ANSWER -eq 1; then
    RESTART="y"
  else
    RESTART="n"
  fi
  if test \( -z "$RESTART" \) -o \( "$RESTART" = "y" \); then
    $KILL
    sleep 2   # wait for fcron to stop
    $CMD
  fi

else # test $NEED_UPDATE -eq 0

  echo 
  echo "You should now stop the old version fcron."
  STOP="nothing"
  COMMENT=""
  if test -z "$PID"; then
    echo "Fcron is not running."
    echo "You may start it after having updated the fcrontabs."
    STOPPED=1
  else
    if test $ANSWER -eq 2; then
      while test \( ! -z "$STOP" \) -a \( "$STOP" != "y" \) -a \( "$STOP" != "n" \);
      do
        echo "Would you like to do it with a '"$KILLSTR"'"
        echo -n $COMMENT
        echo -n "Please answer with 'y' or 'n' (default: 'y'): "
        read STOP NOTHING
      done
      # automatic answer given by configure script (option --with-answer-all)
    elif test $ANSWER -eq 1; then
      STOP="y"
    else
      STOP="n"
    fi
    if test \( -z "$STOP" \) -o \( "$STOP" = "y" \); then
      $KILL
      STOPPED=1
    fi
  fi

  echo
  if test "$STOPPED" = "1"; then
    echo "You should now update the fcrontabs format using convert-fcrontab program."
  else
    echo "After having restarted fcron, you should update the fcrontabs format"
    echo "using the convert-fcrontab program ($SRCDIR/convert-fcrontab)"
    echo "(run \"convert-fcrontab -h\" to get help) and then start the new version"
    echo "of fcron."
    exit 0
  fi
  echo "As a matter of fact, you must know that fcrontabs installed by an old"
  echo "version (<1.1.x) of fcrontab won't work anymore with this version if you don't"
  echo "update their format."

  UPDATE="nothing"
  # reinstall the fcrontabs
  if test $ANSWER -eq 2; then
    while test \( ! -z "$UPDATE" \) -a \( "$UPDATE" != "y" \) -a \( "$UPDATE" != "n" \);
    do
      echo "Would you like to do it now ?"
      echo -n "Please answer with 'y' or 'n' (default: 'y'): "
      read UPDATE NOTHING
    done
  elif test $ANSWER -eq 1; then
    UPDATE="y"
  else
    UPDATE="n"
  fi
  if test \( -z "$UPDATE" \) -o \( "$UPDATE" = "y" \); then
    for FILE in $FCRONTABS/* ; do \
      if test "$FILE" != "$FCRONTABS/*"; then
        BASENAME=`basename $FILE` ; \
        FCRONTAB=`echo "$BASENAME" | \
        sed "s|.*orig|| ; s|fcrontab.sig|| ; s|rm.*||"` ; \
        ( test ! -z "$FCRONTAB" && $SRCDIR/convert-fcrontab $FCRONTAB ) \
            || echo -n ""; \
      fi
    done
  fi

  # start the new version of fcron
  echo 
  echo "You should now start the new version of fcron."
  START="nothing"
  COMMENT=""
  if test "$SYSV" -eq 1; then
    CMD="$INIT_D_ROOTDIR/init.d/fcron start"
  else
    CMD=$STARTCMD
  fi
  if test $ANSWER -eq 2; then
    while test \( ! -z "$START" \) -a \( "$START" != "y" \) -a \( "$START" != "n" \);
    do
      echo "Would you like to do it with a '"$CMD"'"
      echo -n "Please answer with 'y' or 'n' (default: 'y'): "
      read START NOTHING
    done
    # automatic answer given by configure script (option --with-answer-all)
  elif test $ANSWER -eq 1; then
    START="y"
  else
    START="n"
  fi
  if test \( -z "$START" \) -o \( "$START" = "y" \); then
    $CMD
  fi

fi

exit 0<|MERGE_RESOLUTION|>--- conflicted
+++ resolved
@@ -70,21 +70,12 @@
     INIT_D_ROOTDIR="/etc"
 elif test -d /etc/rc.d/init.d/; then
     INIT_D_ROOTDIR="/etc/rc.d"
-<<<<<<< HEAD
 fi
 if test -d /lib/systemd/system ; then
 	SYSTEMD_ROOTDIR=/lib/systemd
 elif test -d /usr/lib/systemd/system ; then
 	SYSTEMD_ROOTDIR=/usr/lib/systemd
-=======
->>>>>>> 6d47cfac
-fi
-if test -d /lib/systemd/system ; then
-	SYSTEMD_ROOTDIR=/lib/systemd
-elif test -d /usr/lib/systemd/system ; then
-	SYSTEMD_ROOTDIR=/usr/lib/systemd
-fi
-
+fi
 
 
 # Check now if there is an old ( < 1.1.x ) version of fcrontab on the system.
