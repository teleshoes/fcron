--- conflicted
+++ resolved
@@ -46,7 +46,7 @@
 RETSIGTYPE sigusr2_handler(int x);
 RETSIGTYPE sigcont_handler(int x);
 long int get_suspend_duration(time_t slept_from);
-void check_suspend(time_t slept_from, time_t planned_sleep);
+void check_suspend(time_t slept_from, time_t nwt);
 int parseopt(int argc, char *argv[]);
 void get_lock(void);
 int is_system_reboot(void);
@@ -550,7 +550,7 @@
     int fd = -1;
     char buf[TERM_LEN];
     int read_len = 0;
-    long int suspend_duration = 0; /* default value to return on error */
+    long int suspend_duration = 0;      /* default value to return on error */
     struct stat s;
 
     if (sig_cont <= 0) {
@@ -587,7 +587,7 @@
 
     if (s.st_mode & S_IWOTH || s.st_uid != rootuid || s.st_gid != rootgid) {
         error("suspend file %s must be owned by %s:%s and not writable by"
-                " others.", suspendfile, ROOTNAME, ROOTGROUP);
+              " others.", suspendfile, ROOTNAME, ROOTGROUP);
         goto cleanup_return;
     }
 
@@ -632,13 +632,13 @@
         }
     }
 
-unlink_cleanup_return:
+ unlink_cleanup_return:
     if (unlink(suspendfile) < 0) {
         warn_e("Could not remove suspend file '%s'", suspendfile);
         return 0;
     }
 
-cleanup_return:
+ cleanup_return:
     if (fd >= 0 && xclose(&fd) < 0) {
         warn_e("Could not xclose() suspend file '%s'", suspendfile);
     }
@@ -653,12 +653,12 @@
 }
 
 void
-check_suspend(time_t slept_from, time_t planned_sleep)
+check_suspend(time_t slept_from, time_t nwt)
     /* Check if the machine was suspended (to mem or disk), and if so
      * reschedule jobs accordingly */
 {
     long int suspend_duration;  /* amount of time the system was suspended */
-    long int actual_sleep;      /* time we actually slept */
+    long int time_diff;         /* estimate of suspend_duration (as fallback) */
 
     suspend_duration = get_suspend_duration(slept_from);
 
@@ -671,15 +671,17 @@
      * NOTE: the +5 second is arbitrary -- just a way to make sure
      * we don't get any false positive.  If the suspend or hibernate
      * is very short it seems fine to simply ignore it anyway */
-    actual_sleep = now - slept_from;
-    if (suspend_duration <= 0 && (actual_sleep - planned_sleep) > 5) {
-        suspend_duration = actual_sleep - planned_sleep;
+    time_diff = now - nwt;
+    if (suspend_duration <= 0 && time_diff > 5) {
+        suspend_duration = time_diff;
     }
 
     if (suspend_duration > 0) {
+        long int actual_sleep = now - slept_from;
+        long int scheduled_sleep = nwt - slept_from;
         explain("suspend/hibernate detected: we woke up after %lus"
                 " instead of %lus. The system was suspended for %lus.",
-                actual_sleep, planned_sleep, suspend_duration);
+                actual_sleep, scheduled_sleep, suspend_duration);
         reschedule_all_on_resume(suspend_duration);
     }
 }
@@ -815,14 +817,10 @@
     siginterrupt(SIGUSR1, 0);
     signal(SIGUSR2, sigusr2_handler);
     siginterrupt(SIGUSR2, 0);
-<<<<<<< HEAD
     signal(SIGCONT, sigcont_handler);
     siginterrupt(SIGCONT, 0);
-    /* we don't want SIGPIPE to kill fcron, and don't need to handle it */
-=======
     /* we don't want SIGPIPE to kill fcron, and don't need to handle it as when ignored
      * write() on a pipe closed at the other end will return EPIPE */
->>>>>>> ad4e0c38
     signal(SIGPIPE, SIG_IGN);
 #elif HAVE_SIGSET
     /* FIXME: check for errors */
@@ -946,13 +944,8 @@
    *             sleep, and then test all jobs and execute if needed. */
 {
     time_t save;                /* time remaining until next save */
-<<<<<<< HEAD
-    time_t stime;               /* time to sleep until next job
-                                 * execution */
     time_t slept_from;          /* time it was when we went into sleep */
-=======
     time_t nwt;                 /* next wake time */
->>>>>>> ad4e0c38
 #ifdef HAVE_GETTIMEOFDAY
     struct timeval now_tv;      /* we use usec field to get more precision */
 #endif
@@ -1050,10 +1043,8 @@
         debug("\n");
 
         check_signal();
-<<<<<<< HEAD
-
-        check_suspend(slept_from, stime);
-=======
+
+        check_suspend(slept_from, nwt);
 #ifdef HAVE_GETTIMEOFDAY
         if (debug_opt) {
             gettimeofday(&now_tv, NULL);
@@ -1061,7 +1052,6 @@
                   now_tv.tv_usec);
         }
 #endif
->>>>>>> ad4e0c38
 
         test_jobs();
 #ifdef HAVE_GETTIMEOFDAY
